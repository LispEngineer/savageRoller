/*
 * @file    savageRoller.ino
 * @author  Douglas P. Fields, Jr. <symbolics@lisp.engineer>
 * @copyright Copyright 2023 Douglas P. Fields, Jr.
 * @license Apache License, Version 2.0 - https://www.apache.org/licenses/LICENSE-2.0
 * @brief   Rolls dice for the Savage Worlds game
 * @version 0.9
 * @date    2024-03-21 (Created 2023-10-30)
 *
 * Targets the M5 Cardputer.
 *
 * ROLLING:
 * If you roll more than one die, it adds them.
 * If you use a wild, it replaces the lowest rolled die if higher.
 * Each die can explode - adds another roll if it rolls the highest number.
 *
 * DECK OF CARDS:
 * A card will only be drawn from the deck once per shuffle.
 * Toggling jokers will force a re-shuffle.
 * 
 * NOTEs:
 * 1. String (Capital String) is an Arduino String not a C++ std::string
 *
 * TODO:
 * 1. Double buffer the display with "sprites" so it doesn't flicker
 *    when updating the display
 *
 * CHANGELOG
<<<<<<< HEAD
 * v0.9: Display battery charge level on pressing the b key from the roller screen.
=======
 * v0.9: Added card deck
>>>>>>> 6139f77f
 * v0.8: Roll on pressing the return/enter key.
 * v0.7: Added CRITICAL FAIL message
 * v0.6: Added toggle for exploding dice (default=on)
 * v0.5: Allow subtracting a roll using the number key just
 *         before the one that adds it.
 *       Cap mods to +/- 99.
 *       Cap dice to 99 per die.
 *       Change draw order to show result last.
 * v0.4: Show roll details
 * v0.3: Add a splash page with instructions
 * v0.2: Colorized display and compacted it a little bit.
 *       Added previous rolls display.
 * v0.1: First version.
 */

#include "M5Cardputer.h"
#include <vector>

const uint8_t MAJOR_VERSION = 0;
const uint8_t MINOR_VERSION = 9;
<<<<<<< HEAD

enum class Page { Splash, Roller, Battery };
=======
const uint8_t MAX_CARDS_TO_SHOW = 12;

enum class Page { Splash, Roller, DeckofCards };
>>>>>>> 6139f77f
Page currentPage = Page::Splash; // What UI page are we displaying?

// User inputs
uint8_t numD4 = 0;
uint8_t numD6 = 0;
uint8_t numD8 = 0;
uint8_t numD10 = 0;
uint8_t numD12 = 0;
uint8_t includeWild = 0;
uint8_t allowExplode = 1;
int8_t plusOrMinus = 0;

const int8_t maxPlus = 99;
const int8_t minPlus = -99;
const uint8_t maxNum = 99;

int16_t fontHeight; // For advancing the display of text
int16_t displayHeight;
int16_t displayWidth;

uint8_t firstRun = 1; // So we display something the first time through
uint8_t stateChange = 0; // Update the display
uint8_t calcResult = 0; // Roll the dice!
long rollResult = 0; // The results of the last roll (fully exploded, wilded, adjusted)
uint8_t includeResult = 0; // Show the result in the output screen?

const int ROLLS_TO_SAVE = 5; // One more than the number displayed, as we save the current one too
const int WIDTH_BUFFER = 6; // Lessen screen width by a bit for nice right margin

std::vector<char> previouslyPressed; // Keys pressed last time we checked
std::vector<char> newlyPressed; // New keys pressed since last time we checked
std::vector<long> rolled; // Individual (exploded) rolls - to replace lowest with wild
std::vector<long> prevRolls; // The last n previous rolls
String rollDetails;
String wildDetails;

bool allowJokers = 1;
uint8_t cardsToShow = 0;

String suits[4] = {"C", "D", "H", "S"};
std::vector<String> deck;
std::vector<String> drawn;

/* Main Arduino setup entry point.
 */
void setup() {
  auto cfg = M5.config();
  M5Cardputer.begin(cfg, true);
  M5Cardputer.Display.setRotation(1);
  M5Cardputer.Display.setTextColor(GREEN);
  M5Cardputer.Display.setTextDatum(textdatum_t::top_left);
  M5Cardputer.Display.setFont(&fonts::FreeSans9pt7b);
  M5Cardputer.Display.setTextSize(1);
  fontHeight = M5Cardputer.Display.fontHeight(&fonts::FreeSans9pt7b);
  displayHeight = M5Cardputer.Display.height();
  displayWidth = M5Cardputer.Display.width();

  // Initialize the random seed
  randomSeed(analogRead(0));
  prevRolls.reserve(ROLLS_TO_SAVE);
  shuffleDeck();
}

/* Look at all the currently pressed keys,
 * compare them to previously pressed keys,
 * and store which ones are new.
 */
void calculateNewlyPressed() {
  auto currentlyPressed = M5Cardputer.Keyboard.keysState().word;
  uint8_t found;

  newlyPressed.clear();

  // Find anything that wasn't previously pressed
  for (const auto key : currentlyPressed) {
    found = 0;
    for (const auto prev : previouslyPressed) {
      if (key == prev) {
        found = 1;
        break;
      }
    }
    if (!found) {
      newlyPressed.push_back(key);
    }
  }

  // Save our previously pressed again
  previouslyPressed.clear();
  for (const auto key : currentlyPressed) {
    previouslyPressed.push_back(key);
  }
}  // calculateNewlyPressed()


/* See if the specified key is in the newly pressed
 * key list.
 */
bool isNewlyPressed(char c) {
  for (const auto key : newlyPressed) {
    if (key == c) {
      return true;
    }
  }
  return false;
}

/*
 * If any keys are newly pressed, update state appropriately.
 */
void rollerHandleKeys() {
  if (M5Cardputer.Keyboard.isChange()) {
    calculateNewlyPressed();
    if (isNewlyPressed('4')) {
      if (numD4 < maxNum) {
        numD4++;
        stateChange = 1;
      }
    }
    if (isNewlyPressed('6')) {
      if (numD6 < maxNum) {
        numD6++;
        stateChange = 1;
      }
    }
    if (isNewlyPressed('8')) {
      if (numD8 < maxNum) {
        numD8++;
        stateChange = 1;
      }
    }
    if (isNewlyPressed('0')) {
      if (numD10 < maxNum) {
        numD10++;
        stateChange = 1;
      }
    }
    if (isNewlyPressed('2')) {
      if (numD12 < maxNum) {
        numD12++;
        stateChange = 1;
      }
    }
    // Remove dice
    if (isNewlyPressed('1')) {
      if (numD12 > 0) {
        numD12--;
        stateChange = 1;
      }
    }
    if (isNewlyPressed('3')) {
      if (numD4 > 0) {
        numD4--;
        stateChange = 1;
      }
    }
    if (isNewlyPressed('5')) {
      if (numD6 > 0) {
        numD6--;
        stateChange = 1;
      }
    }
    if (isNewlyPressed('7')) {
      if (numD8 > 0) {
        numD8--;
        stateChange = 1;
      }
    }
    if (isNewlyPressed('9')) {
      if (numD10 > 0) {
        numD10--;
        stateChange = 1;
      }
    }
    if (isNewlyPressed('w')) {
      includeWild = !includeWild;
      stateChange = 1;
    }
    if (isNewlyPressed('e')) {
      allowExplode = !allowExplode;
      stateChange = 1;
    }
    // + key requires a shift, so also do =
    if (isNewlyPressed('+') || isNewlyPressed('=')) {
      if (plusOrMinus < maxPlus) {
        plusOrMinus++;
        stateChange = 1;
      }
    }
    // - key requires a shift, so also do _
    if (isNewlyPressed('-') || isNewlyPressed('_')) {
      if (plusOrMinus > minPlus) {
        plusOrMinus--;
        stateChange = 1;
      }
    }
    // TODO: KEY_BACKSPACE needs to be handled specially, so for now use ESC/`/~ key
    if (isNewlyPressed('`') || isNewlyPressed('~')) {
      numD4 = numD6 = numD8 = numD10 = numD12 = 0;
      plusOrMinus = 0;
      includeResult = 0;
      stateChange = 1;
    }
    if (isNewlyPressed(' ') || M5Cardputer.Keyboard.keysState().enter) {
      calcResult = 1;
    }
    if (isNewlyPressed('/') || isNewlyPressed('?')) {
      // Show the instructions again
      firstRun = 1;
      currentPage = Page::Splash;
    }
    if (isNewlyPressed('b')) {
      // Show the battery screen.
      firstRun = 1;
      currentPage = Page::Battery;
    }
  }
}

/* Rolls a specified die.
 * If allowExplode, then roll in the savage worlds way,
 * where a maximum roll is rolled again, additively.
 */
long rollWithExplode(long die) {
  long max = die + 1;
  long retval = 0;
  long roll;

  if (rollDetails.length() > 0) rollDetails += ", ";

  if (allowExplode) {
    bool rolled = false;
    do {
      roll = random(1, max);
      retval += roll;
      if (rolled) rollDetails += "+";
      rollDetails += String(roll);
      rolled = true;
    } while (roll == die);
  } else {
    roll = random(1, max);
    retval = roll;
    rollDetails += String(roll);
  }

  return retval;
}

/* Do the user's requested roll, with all explodings,
 * and handle the wild die appropriately to replace the
 * lowest exploded roll if it's higher.
 */
long doRoll() {
  long retval = 0;
  String temp;

  rollDetails = "";
  wildDetails = "";
  rolled.clear();
  for (uint8_t i = 0; i < numD4;  i++) rolled.push_back(rollWithExplode(4));
  for (uint8_t i = 0; i < numD6;  i++) rolled.push_back(rollWithExplode(6));
  for (uint8_t i = 0; i < numD8;  i++) rolled.push_back(rollWithExplode(8));
  for (uint8_t i = 0; i < numD10; i++) rolled.push_back(rollWithExplode(10));
  for (uint8_t i = 0; i < numD12; i++) rolled.push_back(rollWithExplode(12));

  if (includeWild && rolled.size() > 0) {
    std::sort(rolled.begin(), rolled.end()); // To sort in descending order, add: , std::greater<long>()
    // Save the details of the wild roll
    temp = rollDetails;
    rollDetails = "";
    long wild = rollWithExplode(6);
    wildDetails = rollDetails;
    rollDetails = temp;
    if (wild > rolled[0]) {
      rolled[0] = wild;
    }
  }
  
  for (const auto val : rolled) {
    retval += val;
  }
  return retval;
} // doRoll

void shuffleDeck() {
  //reset the number of cards shown
  cardsToShow = 0;
  //empty the drawn pile
  drawn.clear();
  //empty the deck
  deck.clear();
  // insert 2-10, then J, Q, K, A for each suit
  for (uint8_t i = 0; i < 4; i++) {
    for (uint8_t j = 2; j <= 10; j++) { deck.push_back(String(j) + suits[i]); }
    deck.push_back("J" + suits[i]);
    deck.push_back("Q" + suits[i]);
    deck.push_back("K" + suits[i]);
    deck.push_back("A" + suits[i]);
  }
  // add the two jokers if allowed
  if (allowJokers) {
    deck.push_back("Red Joker");
    deck.push_back("Black Joker");
  }
}

void displayDeck() {
  M5Cardputer.Display.clear();
  M5Cardputer.Display.setTextColor(deck.size() > 0 ? DARKGREEN : MAROON);
  M5Cardputer.Display.setTextDatum(textdatum_t::top_left);
  M5Cardputer.Display.drawString("Cards Remaining: " + String(deck.size()), 0, 0);
  M5Cardputer.Display.setTextColor(DARKGREY);
  M5Cardputer.Display.setTextDatum(textdatum_t::top_right);
  M5Cardputer.Display.drawString("[D]raw", displayWidth, 0);
  M5Cardputer.Display.setTextDatum(textdatum_t::top_left);

  if (cardsToShow > 0 && cardsToShow <= drawn.size()) {
    for (uint8_t i = 1; i <= cardsToShow; i++) {
      //split into three columns
      if (i <= MAX_CARDS_TO_SHOW / 3) {
        displayCard(drawn.at(drawn.size() - i), 0, (i + 1) * fontHeight);
      } else if (i <= MAX_CARDS_TO_SHOW / 3 * 2) {
        displayCard(drawn.at(drawn.size() - i), displayWidth / 3, (i + 1 - (MAX_CARDS_TO_SHOW / 3)) * fontHeight);
      } else if (i <= MAX_CARDS_TO_SHOW) {
        displayCard(drawn.at(drawn.size() - i), displayWidth / 3 * 2, (i + 1 - (MAX_CARDS_TO_SHOW / 3 * 2)) * fontHeight);
      }
    }
  }

  M5Cardputer.Display.setTextColor(DARKGREY);
  M5Cardputer.Display.setTextDatum(textdatum_t::bottom_left);
  String s = allowJokers ? "[J]okers=on" : "[J]okers=off";
  M5Cardputer.Display.drawString(s, 0, displayHeight);
  M5Cardputer.Display.setTextDatum(textdatum_t::bottom_center);
  M5Cardputer.Display.drawString("      [C]lear", displayWidth / 2, displayHeight);
  M5Cardputer.Display.setTextDatum(textdatum_t::bottom_right);
  M5Cardputer.Display.drawString("[S]huffle", displayWidth, displayHeight);
}

void drawCard() {
  if (!deck.empty()) {
    // generate a random index, pull that card from the deck and add it to the drawn pile
    int8_t cardIndex = random(0, deck.size());
    drawn.push_back(deck.at(cardIndex));
    deck.erase(deck.begin()+cardIndex);
    if (cardsToShow < MAX_CARDS_TO_SHOW) { cardsToShow++; }
    displayDeck();
  }
}

void displayCard(String thisCard, int32_t x, int32_t y) {
  if (thisCard.endsWith("Joker")) {
    if (thisCard.startsWith("Red")) {
      M5Cardputer.Display.setTextColor(WHITE, RED);
    } else {
      M5Cardputer.Display.setTextColor(BLACK, WHITE);
    }
    M5Cardputer.Display.drawString("Joker", x, y);
  } else {
    String cardValue = thisCard;
    cardValue.remove(thisCard.length()-1, 1);

    if (thisCard.endsWith("C")) {
      M5Cardputer.Display.setTextColor(WHITE);
      drawClub(x, y, 12, WHITE);
    } else if (thisCard.endsWith("S")) {
      M5Cardputer.Display.setTextColor(WHITE);
      drawSpade(x, y, 12, WHITE);
    } else if (thisCard.endsWith("D")) {
      M5Cardputer.Display.setTextColor(RED);
      drawDiamond(x, y, 12, RED);
    } else if (thisCard.endsWith("H")) {
      M5Cardputer.Display.setTextColor(RED);
      drawHeart(x, y, 12, RED);
    }
    M5Cardputer.Display.drawString(cardValue, x + 20, y);
  }
}

void drawDiamond(int32_t x, int32_t y, int32_t size, uint16_t color) {
  M5Cardputer.Display.fillTriangle(x, y + (size/2), x + size, y + (size/2), x + (size/2), y, color);
  M5Cardputer.Display.fillTriangle(x, y + (size/2), x + size, y + (size/2), x + (size/2), y + size, color);
}

void drawHeart(int32_t x, int32_t y, int32_t size, uint16_t color) {
  M5Cardputer.Display.fillCircleHelper(x + (size/4), y + (size/4), (size/4), 0x2, 0, color);
  M5Cardputer.Display.fillCircleHelper(x + (size/4*3), y + (size/4), (size/4), 0x2, 0, color);
  M5Cardputer.Display.fillTriangle(x, y + (size/4), x + size, y + (size/4), x + (size/2), y + size, color);
}

void drawSpade(int32_t x, int32_t y, int32_t size, uint16_t color) {
  M5Cardputer.Display.fillTriangle(x, y + 3*(size/4), x + size, y + 3*(size/4), x + (size/2), y, color);
  M5Cardputer.Display.fillCircleHelper(x + (size/4), y + 3*(size/4), (size/4), 0x1, 0, color);
  M5Cardputer.Display.fillCircleHelper(x + 3*(size/4), y + 3*(size/4), (size/4), 0x1, 0, color);
}

void drawClub(int32_t x, int32_t y, int32_t size, uint16_t color) {
  M5Cardputer.Display.fillCircle(x + (size/2), y + (size/4), (size/6), color);
  M5Cardputer.Display.fillCircle(x + (size/4), y + (size/2), (size/6), color);
  M5Cardputer.Display.fillCircle(x + (size/4*3), y + (size/2), (size/6), color);
  M5Cardputer.Display.drawLine(x + (size/2), y, x + (size/2), y + size, color);
}

/* If we have to do the roll, do it, and add the modifier,
 * and set it up for display.
 */
void updateState() {
  if (calcResult) {
    calcResult = 0;
    if ((numD4 | numD6 | numD8 | numD10 | numD12) != 0) {
      rollResult = doRoll() + plusOrMinus;
      // Save in our previous rolls (up to a specified limit)
      // TODO: Refactor to use std::queue or deque
      prevRolls.insert(prevRolls.begin(), rollResult);
      while (prevRolls.size() > ROLLS_TO_SAVE) {
        prevRolls.pop_back();
      }
      stateChange = 1;
      includeResult = 1;
    }
  }
}

/* Finds a position to split (preferably a space, comma or plus)
 * that maximally fits on a single line. We do it by brute force
 * for now. TODO: Linear search. Returns -1 if we don't need to split.
 */
int findSplitPos(String s) {
  if (M5Cardputer.Display.textWidth(s) <= displayWidth - WIDTH_BUFFER)
    return -1;

  int lastPos = s.length() - 1;
  char c;
  bool splitSpot;
  int32_t wid;
  do {
    do {
      c = s[lastPos];
      splitSpot = c == ',' || c == ' ' || c == '+';
      if (!splitSpot)
        lastPos--;
    } while (!splitSpot);
    wid = M5Cardputer.Display.textWidth(s.substring(0, lastPos));
    if (wid > displayWidth - WIDTH_BUFFER)
      lastPos--;
  } while (wid > displayWidth - WIDTH_BUFFER);

  return lastPos;
}

/* If any state has changed, then
 * update the display.
 */
void rollerHandleDisplay() {
  if (!stateChange) {
    return;
  }

  // TODO: Figure out how to double buffer so the display doesn't flash when
  // doing the clear() and drawing a new thing.
  // See: https://community.m5stack.com/topic/1480/double-buffer-in-m5stickc
  M5Cardputer.Display.clear();

  // Strings with \n do NOT advance to the next line
  // So what's the font height?
  // https://community.m5stack.com/topic/1773/determine-the-width-of-a-character
  // https://github.com/M5ez/M5ez
  String s;

  if ((numD4 | numD6 | numD8 | numD10 | numD12) == 0) {
    // | instead of + avoids overflow e.g. 255 + 1 == 0 for 8-bit unsigned
    s = " no dice yet";
  } else {
    s = " " +
           (numD4  > 0 ? String(numD4) + "d4  " : "") + 
           (numD6  > 0 ? String(numD6) + "d6  " : "") +
           (numD8  > 0 ? String(numD8) + "d8  " : "") +
           (numD10 > 0 ? String(numD10) + "d10  " : "") +
           (numD12 > 0 ? String(numD12) + "d12" : "");
  }
  M5Cardputer.Display.setTextColor(GREEN);
  M5Cardputer.Display.setTextDatum(textdatum_t::top_left);
  M5Cardputer.Display.drawString(s, 0, 0);

  if (plusOrMinus != 0) {
    s = plusOrMinus > 0 ? " +" + String(plusOrMinus) : " -" + String(-plusOrMinus);
    M5Cardputer.Display.setTextColor(plusOrMinus > 0 ? CYAN : RED);
    M5Cardputer.Display.setTextDatum(textdatum_t::top_right);
    M5Cardputer.Display.drawString(s, displayWidth, 1 * fontHeight);
  }

  if (includeWild) {
    M5Cardputer.Display.setTextColor(RED);
    M5Cardputer.Display.setTextDatum(textdatum_t::top_left);
    M5Cardputer.Display.drawString(" wild", 0, 1 * fontHeight);
  }

  s = allowExplode ? "explode=on" : "explode=off";
  M5Cardputer.Display.setTextColor(allowExplode ? MAROON : DARKGREY);
  M5Cardputer.Display.setTextDatum(textdatum_t::top_center);
  M5Cardputer.Display.drawString(s, displayWidth / 2, 1 * fontHeight);

  // Display previous rolls
  // Display it before the result, so the result is on top of this, as it
  // is the more important
  if (prevRolls.size() > 0) {
    int num = 0;
    // If we're not showing the current result, show it in the old results,
    // but otherwise don't show the current result with the old results.
    // The current result is always the first entry.
    int start = includeResult ? 1 : 0;
    s = "";
    for (const long p : prevRolls) {
      num++;
      if (num == start) {
        // Skip first one
        continue;
      }
      if (num > start + 1) {
        s += ", ";
      }
      s += String(p);
    }
    M5Cardputer.Display.setTextColor(BLUE);
    M5Cardputer.Display.setTextDatum(textdatum_t::bottom_right);
    M5Cardputer.Display.drawString(s, displayWidth, displayHeight);
  }


  if (includeResult) {
    // TODO: Clear the area under the result in case it overwrites the history of
    // rolls, which makes it hard to read the white text with blue behind it
    if ((numD4 + numD6 + numD8 + numD10 + numD12) == 1 && includeWild && rollResult == (1 + plusOrMinus)) {
      s = " CRITICAL FAIL ";
      M5Cardputer.Display.setTextColor(WHITE, RED);
    } else {
      s = " Result:  " + String(rollResult);
      M5Cardputer.Display.setTextColor(WHITE);
    }
    M5Cardputer.Display.setTextDatum(textdatum_t::bottom_left);
    M5Cardputer.Display.drawString(s, 0, displayHeight);

    // Print 2 lines of details + wild line
    // We use textWidth to get the exact width and find the longest part
    // split on a + or a space that fits on a line.
    M5Cardputer.Display.setTextColor(YELLOW);
    M5Cardputer.Display.setTextDatum(textdatum_t::top_left);
    int splitPos = findSplitPos(rollDetails);
    if (splitPos < 0) {
      M5Cardputer.Display.drawString(rollDetails, 0, 5 * fontHeight / 2);
    } else {
      M5Cardputer.Display.drawString(rollDetails.substring(0, splitPos + 1), 0, 5 * fontHeight / 2);
      String s = rollDetails.substring(splitPos + 1);
      if (s.length() > 0 && s[0] == ' ')
        s = s.substring(1);
      M5Cardputer.Display.drawString(rollDetails.substring(splitPos + 1), 0, 7 * fontHeight / 2);
    }

    if (wildDetails.length() > 0) {
      M5Cardputer.Display.setTextColor(RED);
      M5Cardputer.Display.setTextDatum(textdatum_t::top_left);
      M5Cardputer.Display.drawString("w: " + wildDetails, 0, 9 * fontHeight / 2);
    }
  }

}

/* Display the splash page and instructions.
 */
void splashHandleDisplay() {
  if (!stateChange) {
    return;
  }
  // stateChange is updated to 0 in the beginning of the main loop
  // (or 1 if it's the first time through)

  M5Cardputer.Display.clear();

  M5Cardputer.Display.setTextColor(RED);
  M5Cardputer.Display.setTextDatum(textdatum_t::top_center);
  M5Cardputer.Display.drawString("Savage Worlds Dice Roller", displayWidth / 2, 0);

  M5Cardputer.Display.setTextColor(GREEN);
  M5Cardputer.Display.setTextDatum(textdatum_t::top_center);
  M5Cardputer.Display.drawString("by Douglas P. Fields, Jr.", displayWidth / 2, fontHeight);

  M5Cardputer.Display.setTextColor(CYAN);
  M5Cardputer.Display.setTextDatum(textdatum_t::top_center);
  M5Cardputer.Display.drawString("24680 adds a die, odd subs", displayWidth / 2, 2 * fontHeight);
  M5Cardputer.Display.drawString("[w]ild, [e]xplode, +/- mod", displayWidth / 2, 3 * fontHeight);
  M5Cardputer.Display.drawString("sp/ret rolls, esc reset, ? help", displayWidth / 2, 4 * fontHeight);
  M5Cardputer.Display.drawString("[c]ombat to show card deck", displayWidth / 2, 5 * fontHeight);

  M5Cardputer.Display.setTextColor(YELLOW);
  M5Cardputer.Display.setTextDatum(textdatum_t::bottom_left);
  M5Cardputer.Display.drawString(" press 'y' to continue", 0, displayHeight);

  M5Cardputer.Display.setTextColor(WHITE);
  M5Cardputer.Display.setTextDatum(textdatum_t::bottom_right);
  M5Cardputer.Display.drawString("v" + String(MAJOR_VERSION) + "." + String(MINOR_VERSION) + " ", displayWidth, displayHeight);
}

/* If any key is pressed and then all keys are released, then
 * go to the roller page. */
void splashHandleKeys() {
  if (M5Cardputer.Keyboard.isChange()) {
    calculateNewlyPressed();

    if (isNewlyPressed('y')) {
      currentPage = Page::Roller;
      // Display the Roller page when we first get to it
      firstRun = 1;
    } else if (isNewlyPressed('c')) {
      currentPage = Page::DeckofCards;
      displayDeck();
    }
  }
}

<<<<<<< HEAD
/* Display the currently estimated battery percentage on the screen. */
void batteryHandleDisplay() {
  if (!stateChange) {
    return;
  }

  // Retrieve the current battery level and compute a display string for it.
  auto level = M5Cardputer.Power.getBatteryLevel();
  auto level_label = "Battery: " + String(level) + "%";

  // Start with a blank canvas, of course.
  M5Cardputer.Display.clear();

  // Draw a partially or fully filled in battery in the middle of the screen.
  auto left = displayWidth / 4;
  auto top = displayHeight / 4;
  auto width = displayWidth / 2;
  auto height = displayHeight / 2;
  auto fillwidth = width * level / 100;
  const int16_t radius = 3;
  M5Cardputer.Display.setColor(LIGHTGREY);

  // Draw the general outline of the battery.
  M5Cardputer.Display.drawRoundRect(left, top, width, height, radius);

  // Draw the filled in portion indicating battery level.
  M5Cardputer.Display.fillRoundRect(left, top, fillwidth, height, radius);

  // Draw the little battery nub (the positive terminal) on the right.
  M5Cardputer.Display.fillRect(left + width, displayHeight/2 - 5, 5, 10);

  // Show the text and percentage at the bottom of the screen.
  M5Cardputer.Display.setTextColor(WHITE);
  M5Cardputer.Display.setTextDatum(textdatum_t::bottom_center);
  M5Cardputer.Display.drawString(level_label, displayWidth/2, displayHeight);
}

void batteryHandleKeys() {
  if (M5Cardputer.Keyboard.isChange()) {
    calculateNewlyPressed();

    if (isNewlyPressed('b')) {
      // Go back to the roller screen.
      currentPage = Page::Roller;
      firstRun = 1;
=======
void deckHandleKeys() {
  if (M5Cardputer.Keyboard.isChange()) {
    calculateNewlyPressed();

    if (isNewlyPressed('/') || isNewlyPressed('?')) {
      // return to splash
      firstRun = 1;
      currentPage = Page::Splash;
    } else if (isNewlyPressed('d')) {
      drawCard();
    } else if (isNewlyPressed('c')) {
      cardsToShow = 0;
      displayDeck();
    } else if (isNewlyPressed('s')) {
      shuffleDeck();
      displayDeck();
    } else if (isNewlyPressed('j')) {
      allowJokers = !allowJokers;
      shuffleDeck();
      displayDeck();
>>>>>>> 6139f77f
    }
  }
}

/* Main Arduino event loop entry.
 */
void loop() {
  M5Cardputer.update();

  stateChange = firstRun;
  firstRun = 0;

  if (currentPage == Page::Splash) {
    splashHandleDisplay();
    splashHandleKeys();
  } else if (currentPage == Page::Roller) {
    rollerHandleKeys();
    updateState();
<<<<<<< HEAD
    handleDisplay();
  } else if (currentPage == Page::Battery) {
    batteryHandleKeys();
    batteryHandleDisplay();
=======
    rollerHandleDisplay();
  } else if (currentPage == Page::DeckofCards) {
    deckHandleKeys();
>>>>>>> 6139f77f
  }
}




/* Arduino CLI Notes
https://arduino.github.io/arduino-cli/0.21/getting-started/

Plug M5Cardputer in via USB-C

PS:2 C:\Users\Doug> arduino-cli config init
Config file written to: C:\Users\Doug\AppData\Local\Arduino15\arduino-cli.yaml

Edit this file to add:

board_manager:
  additional_urls:
    - https://m5stack.oss-cn-shenzhen.aliyuncs.com/resource/arduino/package_m5stack_index.json

Also change:

directories:
  user: D:\Doug\src\Arduino

PS:4 C:\Users\Doug> arduino-cli board list
Port Protocol Type              Board Name         FQBN                Core
COM3 serial   Serial Port (USB) ESP32C3 Dev Module esp32:esp32:esp32c3 esp32:esp32

PS:5 C:\Users\Doug> arduino-cli core install esp32:esp32
Tool arduino:dfu-util@0.11.0-arduino5 already installed
Downloading packages...
esp32:xtensa-esp32-elf-gcc@esp-2021r2-patch5-8.4.0 esp32:xtensa-esp32-elf-gcc@esp-2021r2-patch5-8.4.0 already downloaded
...
Installing esp32:mklittlefs@3.0.0-gnu12-dc7f933...
Configuring tool....
esp32:mklittlefs@3.0.0-gnu12-dc7f933 installed
Installing platform esp32:esp32@2.0.11...
Configuring platform....
Platform esp32:esp32@2.0.11 installed

PS:6 C:\Users\Doug> arduino-cli core list
ID            Installed Latest Name
arduino:avr   1.8.6     1.8.6  Arduino AVR Boards
esp32:esp32   2.0.11    2.0.11 esp32
m5stack:esp32 2.0.8     2.0.8  M5Stack

PS:41 D:\Doug\src\Arduino> arduino-cli core install m5stack:esp32
Platform m5stack:esp32@2.0.8 already installed

PS:12 D:\Doug\src\Arduino> arduino-cli sketch new M5C-CLI-Test-1
Sketch created in: D:\Doug\src\Arduino\M5C-CLI-Test-1

PS:17 D:\Doug\src\Arduino> arduino-cli core update-index
Downloading index: package_index.tar.bz2 downloaded
Downloading index: package_m5stack_index.json downloaded

PS:18 D:\Doug\src\Arduino> arduino-cli core search M5
ID            Version Name
m5stack:esp32 2.0.8   M5Stack

PS:28 D:\Doug\src\Arduino> arduino-cli lib list
Name        Installed Available    Location              Description
IRremote    4.2.0     -            LIBRARY_LOCATION_USER -
M5Cardputer 1.0.2     -            LIBRARY_LOCATION_USER -
M5GFX       0.1.10    0.1.11       LIBRARY_LOCATION_USER Library for M5Stack All Display
M5Unified   0.1.10    -            LIBRARY_LOCATION_USER -


NOTE: Add -v for verbose output

PS:43 D:\Doug\src\Arduino> arduino-cli compile --fqbn m5stack:esp32:cardputer M5C-CLI-Test-1
Sketch uses 600665 bytes (45%) of program storage space. Maximum is 1310720 bytes.
Global variables use 26964 bytes (8%) of dynamic memory, leaving 300716 bytes for local variables. Maximum is 327680 bytes.

Used library Version Path
M5Cardputer  1.0.2   D:\Doug\src\Arduino\libraries\M5Cardputer
M5Unified    0.1.10  D:\Doug\src\Arduino\libraries\M5Unified
M5GFX        0.1.10  D:\Doug\src\Arduino\libraries\M5GFX

Used platform Version Path
m5stack:esp32 2.0.8   C:\Users\Doug\AppData\Local\Arduino15\packages\m5stack\hardware\esp32\2.0.8


m5stack:esp32 2.0.8   C:\Users\Doug\AppData\Local\Arduino15\packages\m5stack\hardware\esp32\2.0.8
PS:44 D:\Doug\src\Arduino> arduino-cli upload -p COM3 --fqbn m5stack:esp32:cardputer M5C-CLI-Test-1
esptool.py v4.5.1
Serial port COM3
Connecting...
Chip is ESP32-S3 (revision v0.1)
Features: WiFi, BLE
Crystal is 40MHz
MAC: f4:12:fa:6c:42:9c
...
Writing at 0x0009d489... (100 %)
Wrote 601024 bytes (309745 compressed) at 0x00010000 in 4.0 seconds (effective 1216.9 kbit/s)...
Hash of data verified.

Leaving...
Hard resetting via RTS pin...
New upload port: COM3 (serial)


--------------------------------------------------
This project:

PS:45 D:\Doug\src\Arduino> arduino-cli compile --fqbn m5stack:esp32:cardputer .\savageRoller\
PS:46 D:\Doug\src\Arduino> arduino-cli upload -p COM3 --fqbn m5stack:esp32:cardputer .\savageRoller\

===> WORKS

---------------------------------------------------

VS Code instructions

First set up the CLI above

Install plug-in: https://github.com/microsoft/vscode-arduino
* Set the CLI directory and to use the CLI

Open a new workspace (new copy of VS Code) for the directory with the .ino file

Click the thing on the bottom
* Select board: M5Cardputer
  * F1: Arduino: Select Board Type
  * F1: Arduino: Select Serial Port

Fix this error:
Output path is not specified. Unable to reuse previously compiled files. Build will be slower. See README.
* Edit the file .vscode/arduino.json
* Add "output": "../build", 
  * or somesuch

To build and upload
* Click Arduino: Verify (Control-Alt-R) in the top right toolbar
* Click Arduino: Upload (Control-Alt-U) in the top right toolbar

At some point it builds an intellisense settings and you can click through to all the code.

TODO:
* Get detailed output during the run of verify/upload

*/<|MERGE_RESOLUTION|>--- conflicted
+++ resolved
@@ -26,11 +26,8 @@
  *    when updating the display
  *
  * CHANGELOG
-<<<<<<< HEAD
- * v0.9: Display battery charge level on pressing the b key from the roller screen.
-=======
+ * v1.0: Display battery charge level on pressing the b key from the roller screen.
  * v0.9: Added card deck
->>>>>>> 6139f77f
  * v0.8: Roll on pressing the return/enter key.
  * v0.7: Added CRITICAL FAIL message
  * v0.6: Added toggle for exploding dice (default=on)
@@ -49,16 +46,11 @@
 #include "M5Cardputer.h"
 #include <vector>
 
-const uint8_t MAJOR_VERSION = 0;
-const uint8_t MINOR_VERSION = 9;
-<<<<<<< HEAD
-
-enum class Page { Splash, Roller, Battery };
-=======
+const uint8_t MAJOR_VERSION = 1;
+const uint8_t MINOR_VERSION = 0;
 const uint8_t MAX_CARDS_TO_SHOW = 12;
 
-enum class Page { Splash, Roller, DeckofCards };
->>>>>>> 6139f77f
+enum class Page { Splash, Roller, DeckofCards, Battery };
 Page currentPage = Page::Splash; // What UI page are we displaying?
 
 // User inputs
@@ -678,7 +670,6 @@
   }
 }
 
-<<<<<<< HEAD
 /* Display the currently estimated battery percentage on the screen. */
 void batteryHandleDisplay() {
   if (!stateChange) {
@@ -724,7 +715,10 @@
       // Go back to the roller screen.
       currentPage = Page::Roller;
       firstRun = 1;
-=======
+    }
+  }
+}
+
 void deckHandleKeys() {
   if (M5Cardputer.Keyboard.isChange()) {
     calculateNewlyPressed();
@@ -745,7 +739,6 @@
       allowJokers = !allowJokers;
       shuffleDeck();
       displayDeck();
->>>>>>> 6139f77f
     }
   }
 }
@@ -764,21 +757,14 @@
   } else if (currentPage == Page::Roller) {
     rollerHandleKeys();
     updateState();
-<<<<<<< HEAD
-    handleDisplay();
+    rollerHandleDisplay();
   } else if (currentPage == Page::Battery) {
     batteryHandleKeys();
     batteryHandleDisplay();
-=======
-    rollerHandleDisplay();
   } else if (currentPage == Page::DeckofCards) {
     deckHandleKeys();
->>>>>>> 6139f77f
-  }
-}
-
-
-
+  }
+}
 
 /* Arduino CLI Notes
 https://arduino.github.io/arduino-cli/0.21/getting-started/
