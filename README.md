# Savage Worlds Dice Roller for M5 Cardputer

by [Douglas P. Fields, Jr.](mailto:symbolics@lisp.engineer)
w/ [Jared Pellegrini](https://github.com/jaredpellegrini)
and [Kris Zaragoza](https://github.com/kzaragoza)

license [Apache License, Version 2.0](https://www.apache.org/licenses/LICENSE-2.0)

Rolls dice for the [Savage Worlds](https://peginc.com/savage-settings/savage-worlds/) game.

Targets the [M5 Cardputer](https://docs.m5stack.com/en/core/Cardputer).

# ROLLING

* If you roll more than one die, it adds them.
* If you use a wild, it replaces the lowest rolled die if higher.
* Each die explodes - adds another roll if it rolls the highest number.

# DECK OF CARDS

* A card will only be drawn from the deck once per shuffle.
* Toggling jokers will force a re-shuffle.

# CHANGELOG
<<<<<<< HEAD
* v0.9: Display battery charge level on pressing the b key from the roller screen.
=======

* v0.9: Added card deck
>>>>>>> 6139f77f
* v0.8: Roll when enter/return key pressed.
* v0.7: Added CRITICAL FAIL message
* v0.6: Added toggle for exploding dice (default=on)
* v0.5: Allow subtracting a roll using the number key just
  * before the one that adds it.
  * Cap mods to +/- 99.
  * Cap dice to 99 per die.
  * Change draw order to show result last.
* v0.4: Show roll details
* v0.3: Add a splash page with instructions
* v0.2: Colorized display and compacted it a little bit.
  * Added previous rolls display.
* v0.1: First version.

# References

* [Arduino Configuration for M5](https://docs.m5stack.com/en/quick_start/Cardputer/arduino)
* [M5 Cardputer Docs](https://docs.m5stack.com/en/core/Cardputer)
* [M5 StampS3 Docs](https://docs.m5stack.com/en/core/StampS3)
* [VS Code and Arduino](https://www.circuitstate.com/tutorials/how-to-use-vs-code-for-creating-and-uploading-arduino-sketches/)
* [Arduino IDE Download](https://www.arduino.cc/en/software)
* [Arduino CLI Download](https://arduino.github.io/arduino-cli/0.35/installation/)
* [M5Stack Reddit](https://www.reddit.com/r/M5Stack/)
* [M5 Cardputer Reddit](https://www.reddit.com/r/CardPuter/)
<|MERGE_RESOLUTION|>--- conflicted
+++ resolved
@@ -22,12 +22,8 @@
 * Toggling jokers will force a re-shuffle.
 
 # CHANGELOG
-<<<<<<< HEAD
-* v0.9: Display battery charge level on pressing the b key from the roller screen.
-=======
-
+* v1.0: Display battery charge level on pressing the b key from the roller screen.
 * v0.9: Added card deck
->>>>>>> 6139f77f
 * v0.8: Roll when enter/return key pressed.
 * v0.7: Added CRITICAL FAIL message
 * v0.6: Added toggle for exploding dice (default=on)
